--- conflicted
+++ resolved
@@ -220,9 +220,7 @@
         time.tzset()
 
     app = celery.Celery(broker=opts.broker)
-<<<<<<< HEAD
     setup_metrics(app)
-=======
 
     if opts.transport_options:
         try:
@@ -234,7 +232,6 @@
         else:
             app.conf.broker_transport_options = transport_options
 
->>>>>>> f6913c7a
     t = MonitorThread(app=app)
     t.daemon = True
     t.start()
