import argparse
import celery
import celery.states
import collections
import logging
import prometheus_client
import signal
import sys
import threading
import time
import json
import os

__VERSION__ = (1, 1, 0, 'final', 0)


DEFAULT_BROKER = 'redis://redis:6379/0'
DEFAULT_ADDR = '0.0.0.0:8888'

LOG_FORMAT = '[%(asctime)s] %(name)s:%(levelname)s: %(message)s'

TASKS = prometheus_client.Gauge(
    'celery_tasks', 'Number of tasks per state', ['state'])
WORKERS = prometheus_client.Gauge(
    'celery_workers', 'Number of alive workers')
LATENCY = prometheus_client.Histogram(
    'celery_task_latency', 'Seconds between a task is received and started.')


class MonitorThread(threading.Thread):
    """
    MonitorThread is the thread that will collect the data that is later
    exposed from Celery using its eventing system.
    """

    def __init__(self, *args, app=None, **kwargs):
        self._app = app
        self.log = logging.getLogger('monitor')
        super().__init__(*args, **kwargs)

    def run(self):
        self._state = self._app.events.State()
        self._known_states = set()
        self._tasks_started = dict()
        self._monitor()

    def _process_event(self, evt):
        # Events might come in in parallel. Celery already has a lock that deals
        # with this exact situation so we'll use that for now.
        with self._state._mutex:
            if evt['type'].startswith('task-'):
                self._collect_tasks(evt)
            WORKERS.set(len([w for w in self._state.workers.values() if w.alive]))

    def _process_task_received(self, evt):
        with self._state._mutex:
            self._tasks_started[evt['uuid']] = evt['local_received']
            self._collect_tasks(evt)

    def _process_task_started(self, evt):
        with self._state._mutex:
            try:
                start = self._tasks_started.pop(evt['uuid'])
            except KeyError:
                pass
            else:
                LATENCY.observe(evt['local_received'] - start)
            self._collect_tasks(evt)

    def _collect_tasks(self, evt):
        self._state._event(evt)
        cnt = collections.Counter(
            t.state for _, t in self._state.tasks.items())
        self._known_states.update(cnt.elements())
        seen_states = set()
        for state_name, count in cnt.items():
            TASKS.labels(state_name).set(count)
            seen_states.add(state_name)
        for state_name in self._known_states - seen_states:
            TASKS.labels(state_name).set(0)

    def _monitor(self):
        while True:
            try:
                with self._app.connection() as conn:
                    recv = self._app.events.Receiver(conn, handlers={
                        'task-received': self._process_task_received,
                        'task-started': self._process_task_started,
                        '*': self._process_event,
                    })
                    recv.capture(limit=None, timeout=None, wakeup=True)
                    self.log.info("Connected to broker")
            except Exception as e:
                self.log.error("Queue connection failed", e)
                setup_metrics()
                time.sleep(5)


class WorkerMonitoringThread(threading.Thread):
    def __init__(self, *args, app=None, **kwargs):
        self._app = app
        super().__init__(*args, **kwargs)

    def run(self):
        while True:
            WORKERS.set(len(self._app.control.ping(timeout=5)))
            time.sleep(5)


def setup_metrics():
    """
    This initializes the available metrics with default values so that
    even before the first event is received, data can be exposed.
    """
    for state in celery.states.ALL_STATES:
        TASKS.labels(state).set(0)
    WORKERS.set(0)


def start_httpd(addr):
    """
    Starts the exposing HTTPD using the addr provided in a seperate
    thread.
    """
    host, port = addr.split(':')
    logging.info('Starting HTTPD on {}:{}'.format(host, port))
    prometheus_client.start_http_server(int(port), host)


def shutdown(signum, frame):
    """
    Shutdown is called if the process receives a TERM signal. This way
    we try to prevent an ugly stacktrace being rendered to the user on
    a normal shutdown.
    """
    logging.info("Shutting down")
    sys.exit(0)


def main():
    parser = argparse.ArgumentParser()
    parser.add_argument(
        '--broker', dest='broker', default=DEFAULT_BROKER,
        help="URL to the Celery broker. Defaults to {}".format(DEFAULT_BROKER))
    parser.add_argument(
<<<<<<< HEAD
        '--transport_options', dest='transport_options',
=======
        '--transport-options', dest='transport_options',
>>>>>>> b54692e4
        help="JSON object with additional options passed to the underlying transport.")
    parser.add_argument(
        '--addr', dest='addr', default=DEFAULT_ADDR,
        help="Address the HTTPD should listen on. Defaults to {}".format(
            DEFAULT_ADDR))
    parser.add_argument(
        '--tz', dest='tz',
        help="Timezone used by the celery app.")
    parser.add_argument(
        '--verbose', action='store_true', default=False,
        help="Enable verbose logging")
    parser.add_argument(
        '--version', action='version', version='.'.join([str(x) for x in __VERSION__]))
    opts = parser.parse_args()

    if opts.verbose:
        logging.basicConfig(level=logging.DEBUG, format=LOG_FORMAT)
    else:
        logging.basicConfig(level=logging.INFO, format=LOG_FORMAT)

    signal.signal(signal.SIGINT, shutdown)
    signal.signal(signal.SIGTERM, shutdown)

    if opts.tz:
        os.environ['TZ'] = opts.tz
        time.tzset()

    setup_metrics()
    app = celery.Celery(broker=opts.broker)
<<<<<<< HEAD
=======

>>>>>>> b54692e4
    if opts.transport_options:
        try:
            transport_options = json.loads(opts.transport_options)
        except ValueError:
            print("Error parsing broker transport options from JSON '{}'"
                  .format(opts.transport_options))
            return
        else:
            app.conf.broker_transport_options = transport_options
<<<<<<< HEAD
=======

>>>>>>> b54692e4
    t = MonitorThread(app=app)
    t.daemon = True
    t.start()
    w = WorkerMonitoringThread(app=app)
    w.daemon = True
    w.start()
    start_httpd(opts.addr)
    t.join()
    w.join()


if __name__ == '__main__':
    main()<|MERGE_RESOLUTION|>--- conflicted
+++ resolved
@@ -143,11 +143,7 @@
         '--broker', dest='broker', default=DEFAULT_BROKER,
         help="URL to the Celery broker. Defaults to {}".format(DEFAULT_BROKER))
     parser.add_argument(
-<<<<<<< HEAD
-        '--transport_options', dest='transport_options',
-=======
         '--transport-options', dest='transport_options',
->>>>>>> b54692e4
         help="JSON object with additional options passed to the underlying transport.")
     parser.add_argument(
         '--addr', dest='addr', default=DEFAULT_ADDR,
@@ -177,10 +173,7 @@
 
     setup_metrics()
     app = celery.Celery(broker=opts.broker)
-<<<<<<< HEAD
-=======
 
->>>>>>> b54692e4
     if opts.transport_options:
         try:
             transport_options = json.loads(opts.transport_options)
@@ -190,10 +183,7 @@
             return
         else:
             app.conf.broker_transport_options = transport_options
-<<<<<<< HEAD
-=======
 
->>>>>>> b54692e4
     t = MonitorThread(app=app)
     t.daemon = True
     t.start()
