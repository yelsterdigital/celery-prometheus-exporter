import argparse
import celery
import celery.states
import collections
import logging
import prometheus_client
import signal
import sys
import threading
import time
import json
import os

__VERSION__ = (1, 1, 0, 'final', 0)


DEFAULT_BROKER = 'redis://redis:6379/0'
DEFAULT_ADDR = '0.0.0.0:8888'

LOG_FORMAT = '[%(asctime)s] %(name)s:%(levelname)s: %(message)s'

TASKS = prometheus_client.Gauge(
    'celery_tasks', 'Number of tasks per state', ['state'])
WORKERS = prometheus_client.Gauge(
    'celery_workers', 'Number of alive workers')
LATENCY = prometheus_client.Histogram(
    'celery_task_latency', 'Seconds between a task is received and started.')


class MonitorThread(threading.Thread):
    """
    MonitorThread is the thread that will collect the data that is later
    exposed from Celery using its eventing system.
    """

    def __init__(self, *args, app=None, **kwargs):
        self._app = app
        self.log = logging.getLogger('monitor')
        super().__init__(*args, **kwargs)

    def run(self):
        self._state = self._app.events.State()
        self._known_states = set()
        self._tasks_started = dict()
        self._monitor()

    def _process_event(self, evt):
        # Events might come in in parallel. Celery already has a lock that deals
        # with this exact situation so we'll use that for now.
        with self._state._mutex:
            if evt['type'].startswith('task-'):
                self._collect_tasks(evt)
            WORKERS.set(len([w for w in self._state.workers.values() if w.alive]))

    def _process_task_received(self, evt):
        with self._state._mutex:
            self._tasks_started[evt['uuid']] = evt['local_received']
            self._collect_tasks(evt)

    def _process_task_started(self, evt):
        with self._state._mutex:
            try:
                start = self._tasks_started.pop(evt['uuid'])
            except KeyError:
                pass
            else:
                LATENCY.observe(evt['local_received'] - start)
            self._collect_tasks(evt)

    def _collect_tasks(self, evt):
        self._state._event(evt)
        cnt = collections.Counter(
            t.state for _, t in self._state.tasks.items())
        self._known_states.update(cnt.elements())
        seen_states = set()
        for state_name, count in cnt.items():
            TASKS.labels(state_name).set(count)
            seen_states.add(state_name)
        for state_name in self._known_states - seen_states:
            TASKS.labels(state_name).set(0)

    def _monitor(self):
        while True:
            try:
                with self._app.connection() as conn:
                    recv = self._app.events.Receiver(conn, handlers={
                        'task-received': self._process_task_received,
                        'task-started': self._process_task_started,
                        '*': self._process_event,
                    })
                    recv.capture(limit=None, timeout=None, wakeup=True)
                    self.log.info("Connected to broker")
            except Exception as e:
                self.log.error("Queue connection failed", e)
                setup_metrics()
                time.sleep(5)


class WorkerMonitoringThread(threading.Thread):
    def __init__(self, *args, app=None, **kwargs):
        self._app = app
        super().__init__(*args, **kwargs)

    def run(self):
        while True:
            WORKERS.set(len(self._app.control.ping(timeout=5)))
            time.sleep(5)


def setup_metrics():
    """
    This initializes the available metrics with default values so that
    even before the first event is received, data can be exposed.
    """
    for state in celery.states.ALL_STATES:
        TASKS.labels(state).set(0)
    WORKERS.set(0)


def start_httpd(addr):
    """
    Starts the exposing HTTPD using the addr provided in a seperate
    thread.
    """
    host, port = addr.split(':')
    logging.info('Starting HTTPD on {}:{}'.format(host, port))
    prometheus_client.start_http_server(int(port), host)


def shutdown(signum, frame):
    """
    Shutdown is called if the process receives a TERM signal. This way
    we try to prevent an ugly stacktrace being rendered to the user on
    a normal shutdown.
    """
    logging.info("Shutting down")
    sys.exit(0)


def main():
    parser = argparse.ArgumentParser()
    parser.add_argument(
        '--broker', dest='broker', default=DEFAULT_BROKER,
        help="URL to the Celery broker. Defaults to {}".format(DEFAULT_BROKER))
    parser.add_argument(
        '--transport_options', dest='transport_options',
        help="JSON object with additional options passed to the underlying transport.")
    parser.add_argument(
        '--addr', dest='addr', default=DEFAULT_ADDR,
        help="Address the HTTPD should listen on. Defaults to {}".format(
            DEFAULT_ADDR))
    parser.add_argument(
        '--tz', dest='tz',
        help="Timezone used by the celery app.")
    parser.add_argument(
        '--verbose', action='store_true', default=False,
        help="Enable verbose logging")
    parser.add_argument(
        '--version', action='version', version='.'.join([str(x) for x in __VERSION__]))
    opts = parser.parse_args()

    if opts.verbose:
        logging.basicConfig(level=logging.DEBUG, format=LOG_FORMAT)
    else:
        logging.basicConfig(level=logging.INFO, format=LOG_FORMAT)

    signal.signal(signal.SIGINT, shutdown)
    signal.signal(signal.SIGTERM, shutdown)

    if opts.tz:
        os.environ['TZ'] = opts.tz
        time.tzset()

    setup_metrics()
    app = celery.Celery(broker=opts.broker)
<<<<<<< HEAD
    if opts.transport_options:
        try:
            transport_options = json.loads(opts.transport_options)
        except ValueError:
            print("Error parsing broker transport options from JSON '{}'"
                  .format(opts.transport_options))
            return
        else:
            app.conf.broker_transport_options = transport_options
=======
>>>>>>> 8ba4988d
    t = MonitorThread(app=app)
    t.daemon = True
    t.start()
    w = WorkerMonitoringThread(app=app)
    w.daemon = True
    w.start()
    start_httpd(opts.addr)
    t.join()
    w.join()


if __name__ == '__main__':
    main()<|MERGE_RESOLUTION|>--- conflicted
+++ resolved
@@ -173,7 +173,6 @@
 
     setup_metrics()
     app = celery.Celery(broker=opts.broker)
-<<<<<<< HEAD
     if opts.transport_options:
         try:
             transport_options = json.loads(opts.transport_options)
@@ -183,8 +182,6 @@
             return
         else:
             app.conf.broker_transport_options = transport_options
-=======
->>>>>>> 8ba4988d
     t = MonitorThread(app=app)
     t.daemon = True
     t.start()
